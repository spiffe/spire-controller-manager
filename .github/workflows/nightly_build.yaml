--- conflicted
+++ resolved
@@ -7,16 +7,12 @@
 
 jobs:
   build-and-publish-images:
-<<<<<<< HEAD
     runs-on: ubuntu-22.04
-=======
-    runs-on: ubuntu-latest
 
     permissions:
       contents: read
       id-token: write
       packages: write
->>>>>>> 6ec60e93
 
     steps:
       - name: Checkout
