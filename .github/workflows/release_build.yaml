name: Release Build
on:
  push:
    tags:
      - 'v[0-9].[0-9]+.[0-9]+'

jobs:
  build-image:
<<<<<<< HEAD
    runs-on: ubuntu-22.04
=======
    runs-on: ubuntu-latest

    permissions:
      contents: read
>>>>>>> 6ec60e93

    steps:
      - name: Checkout
        uses: actions/checkout@v3.3.0
      - name: Setup go
        uses: actions/setup-go@v3.5.0
        with:
          go-version: 1.19
      - name: Set up QEMU
        uses: docker/setup-qemu-action@v2
      - name: Set up Docker Buildx
        uses: docker/setup-buildx-action@v2
      - name: Build image
        run: make docker-build
      - name: Export image
        run: tar -czvf images.tar.gz *-image.tar
      - name: Archive image
        uses: actions/upload-artifact@v3.1.2
        with:
          name: images
          path: images.tar.gz

  test-image:
    runs-on: ubuntu-22.04

    needs: [build-image]
<<<<<<< HEAD
=======
    runs-on: ubuntu-latest

    permissions:
      contents: read
>>>>>>> 6ec60e93

    steps:
      - name: Checkout
        uses: actions/checkout@v3.3.0
      - name: Download archived image
        uses: actions/download-artifact@v3.0.2
        with:
          name: images
          path: .
      - name: Load archived image
        run: |
          zcat images.tar.gz
          make load-images
      - name: Test image
        run: |
          docker tag ghcr.io/spiffe/spire-controller-manager:devel ghcr.io/spiffe/spire-controller-manager:nightly
          (cd demo; ./test.sh)

  publish-image-and-release:
    runs-on: ubuntu-22.04

    needs: [test-image]
<<<<<<< HEAD
=======
    runs-on: ubuntu-latest

    permissions:
      contents: read
      id-token: write
      packages: write
>>>>>>> 6ec60e93

    steps:
      - name: Checkout
        uses: actions/checkout@v3.3.0
      - name: Install regctl
        uses: regclient/actions/regctl-installer@main
      - name: Download archived image
        uses: actions/download-artifact@v3.0.2
        with:
          name: images
          path: .
      - name: Load archived image
        run: zcat image.tar.gz | docker load
      - name: Log in to GHCR
        uses: docker/login-action@v2.1.0
        with:
          registry: ghcr.io
          username: ${{ github.actor }}
          password: ${{ secrets.GITHUB_TOKEN }}
      - name: Push image
        run: |
          tar xvf images.tar.gz
          ./.github/workflows/scripts/push-images.sh "${GITHUB_REF}"
      - name: Create Release
        env:
          # GH_REPO is required for older releases of `gh`. Until we're
          # reasonably confident that that the gh release is new enough,
          # set GH_REPO to the repository to create the release in.
          #
          # See https://github.com/cli/cli/issues/3556
          GH_REPO: ${{ github.repository }} 
          GITHUB_TOKEN: ${{ secrets.GITHUB_TOKEN }}
        # Create the release using the version number as the title
        run: gh release create "${GITHUB_REF#refs/tags/}" --title "${GITHUB_REF#refs/tags/}"<|MERGE_RESOLUTION|>--- conflicted
+++ resolved
@@ -6,14 +6,10 @@
 
 jobs:
   build-image:
-<<<<<<< HEAD
     runs-on: ubuntu-22.04
-=======
-    runs-on: ubuntu-latest
 
     permissions:
       contents: read
->>>>>>> 6ec60e93
 
     steps:
       - name: Checkout
@@ -40,13 +36,9 @@
     runs-on: ubuntu-22.04
 
     needs: [build-image]
-<<<<<<< HEAD
-=======
-    runs-on: ubuntu-latest
 
     permissions:
       contents: read
->>>>>>> 6ec60e93
 
     steps:
       - name: Checkout
@@ -69,15 +61,11 @@
     runs-on: ubuntu-22.04
 
     needs: [test-image]
-<<<<<<< HEAD
-=======
-    runs-on: ubuntu-latest
 
     permissions:
       contents: read
       id-token: write
       packages: write
->>>>>>> 6ec60e93
 
     steps:
       - name: Checkout
